{
    "name": "@jx/stream",
    "version": "0.0.2",
    "description": "Stream is a single type like Promise representing a sequence of values instead of just one",
    "main": "Stream.js",
    "scripts": {
        "test": "ava --verbose"
    },
    "author": "James \"The Jamesernator\" Browning",
    "license": "MIT",
    "dependencies": {
<<<<<<< HEAD
        "@std/esm": "^0.9.2",
        "esm": "^3.0.77"
=======
        "esm": "^3.0.22"
>>>>>>> e62afdb5
    },
    "devDependencies": {
        "ava": "^0.22.0"
    },
    "ava": {
        "files": [
<<<<<<< HEAD
            "tests/*.mjs"
=======
            "tests/*.js"
>>>>>>> e62afdb5
        ]
    }
}<|MERGE_RESOLUTION|>--- conflicted
+++ resolved
@@ -9,23 +9,14 @@
     "author": "James \"The Jamesernator\" Browning",
     "license": "MIT",
     "dependencies": {
-<<<<<<< HEAD
-        "@std/esm": "^0.9.2",
         "esm": "^3.0.77"
-=======
-        "esm": "^3.0.22"
->>>>>>> e62afdb5
     },
     "devDependencies": {
         "ava": "^0.22.0"
     },
     "ava": {
         "files": [
-<<<<<<< HEAD
             "tests/*.mjs"
-=======
-            "tests/*.js"
->>>>>>> e62afdb5
         ]
     }
 }